--- conflicted
+++ resolved
@@ -81,11 +81,7 @@
     col_ind = np.bitwise_xor(row_ind, x_int)
 
     row_inds_and_Zint = np.bitwise_and(row_ind, z_int)
-<<<<<<< HEAD
-    vals = global_phase * (-1) ** count1_in_int_bitstring(row_inds_and_Zint)%2
-=======
     vals = global_phase * (-1) ** (count1_in_int_bitstring(row_inds_and_Zint)%2)
->>>>>>> 18c68257
 
     sparse_matrix = csr_matrix(
         (vals, (row_ind, col_ind)),
@@ -386,11 +382,7 @@
         return OF_list
 
     @cached_property
-<<<<<<< HEAD
     def to_sparse_matrix(self) -> csr_matrix:
-=======
-    def to_sparse_matrix(self):
->>>>>>> 18c68257
         """
         Function to get (2**n, 2**n) matrix of operator acting in Hilbert space
 
